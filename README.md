![Logo](admin/solarlog.png)

# ioBroker.solarlog

![Number of Installations](http://iobroker.live/badges/solarlog-installed.svg) ![Number of Installations](http://iobroker.live/badges/solarlog-stable.svg) [![NPM version](http://img.shields.io/npm/v/iobroker.solarlog.svg)](https://www.npmjs.com/package/iobroker.solarlog)
[![Downloads](https://img.shields.io/npm/dm/iobroker.solarlog.svg)](https://www.npmjs.com/package/iobroker.solarlog)

[![NPM](https://nodei.co/npm/iobroker.solarlog.png?downloads=true)](https://nodei.co/npm/iobroker.solarlog/)

An ioBroker adapter for Solarlog - devices

## Solarlog - Settings

The open JSON-interface (offene Json-Schnittstelle) has to be activated in the Solarlog's configuration menu (Konfiguration - System - Zugangskontrolle - Offene Json-Schnittstelle: aktivieren.)

## Adapter - Settings

### Basic settings

Set Solarlog - IP-address (192.XXX.X.XXX), port (optional) and polling - interval for consumption/production in seconds ('live'- data, min 10s).

Security: you can activate the 'user' - password in your Solarlog and the 'user login activated' checkbox & add your password in the adapter config or you can run Solarlog and adapter without user password. If user-login is activated, it is recommended to stop the adapter while using the solarlog - user interface (otherwise you need to re-login after every request of the adapter).

### Advanced settings

Check if all inverter / submeters / devices / smart energy - data is to be collected.

Set polling - interval for average & sum up values in minutes (min 5min).

Check if historical data is to be collected and set the time of day when the historical data objects will be updated.

Forecast: optionally, the adapter gets forecast - data using the Forecast.Solar API. Actually, the todays and tomorrows total kWh are predicted, refreshing every hour. More detailed or additional data is available on request (pls open an issue).

## Hardware

Tested on:
Solarlog 200PM+ / 300PM+ / 500 / 1200Meter / 50

SolarLog 50: There is no open JSON-Interface @ SolarLog 50 devices. So certain values in the 'info' and the 'status' channel will be 'ACCESS DENIED'. If you prefer another solution, please open an issue or post your preferences in a corresponding issue.

## Changelog

### 2.1.1

<<<<<<< HEAD
-   Cockpit- (consumption/production/battery/feed) and LCD-Display data added. Polling structure optimized for a faster polling of certain values ('live'-data).
=======
-   Cockpit- (consumption/production/battery/feed) and LCD-display data added. Polling structure optimized for a faster polling of certain values ('live'-data).
>>>>>>> 2f0d206c

### 2.0.2

-   smart energy 'switch group' data added.

### 2.0.1

-   bugfix (better timing to set inverter data).

### 2.0.0

-   Complete code redesign to reduce traffic between adapter and solarlog. NEW: System informations (info) and solarlogs setpoint-values for year, current and all month and current day (forecast).

### 1.3.0

-   user-login possibility added.

### 1.2.4

-   .npmignore and .gitignore added, small bugfix

### 1.2.3

-   Readme/License update.

### 1.2.2

-   It is now possible to set the time when historic data is requested.

### 1.2.1

-   'Forecast' - bug fixed (forecast request now only submitted if forecast is activated), dependencies updated.

### 1.2.0

-   Shows now forecast data: todays and tomorrows total kWh. Completed translations in words.js.

### 1.1.0

-   Shows detailed information on self - consumption. Imports yearly & monthly historic data.

### 1.0.0

-   Reads now devicetypes, -brands and -classes. Sets correct params for batteries. Displays self-consumption @'status'

### 0.1.6

-   Reads now battery data

### 0.1.5

-   Reads now historic data (yearly sum per Inverter), testing update

### 0.1.4

-   Readme - update

### 0.1.3

-   Core Files/Testing Update and introduce adapter-core

### 0.1.2

-   Inverter/meter - detecion optimized

### 0.1.1

-   support for compact mode

### 0.1.0

-   optional port declaration, readme updated

### 0.0.9

-   another bugfix daysum - function

### 0.0.8

-   bugfix daysum - function

### 0.0.7

-   import of daily sum of production/consumption per inverter/meter in Wh
-   info connection state fixed

### 0.0.6

-   optimized evaluation of number of inverters/meters to import

### 0.0.5

-   better readme
-   correct labes in config-dialogue

Planned for next version: reading solarlog smart energy settings and states

### 0.0.4

-   Inverter-import optional
-   Error - logs refer to functions
-   better readme

Planned for next version: reading solarlog smart energy settings and states

### 0.0.3

New functions added!

-   reads all defined inverters/meters
-   sets objects named as in solarlog
-   gets values (current production/consumption) and states for each inverter

Planned for next version: reading solarlog smart energy settings and states

### 0.0.2 First running version

Defined objects:

-   Time last data sync
-   Installed generator power
-   Total output PAC from all of the inverters and meters in inverter mode.
-   Total output PAC from all of the inverters
-   Average voltage UAC from the inverter
-   Average voltage UDC from the inverter
-   Total yield for the day from all of the inverters
-   Total yield for the previous day from all of the inverters
-   Total yield for the month from all of the inverters
-   Total yield for the year from all of the inverters
-   Total yield from all of the inverters
-   Current total consumption PAC from all of the consumption meters
-   Total consumption from all of the consumption meters
-   Total consumption for the previous day; all of the consumption meters
-   Total consumption for the month; all of the consumption meters
-   Total consumption for the year; all of the consumption meters
-   Accumulated total consumption, all Consumption meter

Planned Objects:

-   Description/Yield/Consuption of all connected inverters and meters

## License

The MIT License (MIT)

Copyright (c) 2018-2021 forelleblau marceladam@gmx.ch

Permission is hereby granted, free of charge, to any person obtaining a copy
of this software and associated documentation files (the "Software"), to deal
in the Software without restriction, including without limitation the rights
to use, copy, modify, merge, publish, distribute, sublicense, and/or sell
copies of the Software, and to permit persons to whom the Software is
furnished to do so, subject to the following conditions:

The above copyright notice and this permission notice shall be included in
all copies or substantial portions of the Software.

THE SOFTWARE IS PROVIDED "AS IS", WITHOUT WARRANTY OF ANY KIND, EXPRESS OR
IMPLIED, INCLUDING BUT NOT LIMITED TO THE WARRANTIES OF MERCHANTABILITY,
FITNESS FOR A PARTICULAR PURPOSE AND NONINFRINGEMENT. IN NO EVENT SHALL THE
AUTHORS OR COPYRIGHT HOLDERS BE LIABLE FOR ANY CLAIM, DAMAGES OR OTHER
LIABILITY, WHETHER IN AN ACTION OF CONTRACT, TORT OR OTHERWISE, ARISING FROM,
OUT OF OR IN CONNECTION WITH THE SOFTWARE OR THE USE OR OTHER DEALINGS IN
THE SOFTWARE.<|MERGE_RESOLUTION|>--- conflicted
+++ resolved
@@ -42,11 +42,7 @@
 
 ### 2.1.1
 
-<<<<<<< HEAD
--   Cockpit- (consumption/production/battery/feed) and LCD-Display data added. Polling structure optimized for a faster polling of certain values ('live'-data).
-=======
 -   Cockpit- (consumption/production/battery/feed) and LCD-display data added. Polling structure optimized for a faster polling of certain values ('live'-data).
->>>>>>> 2f0d206c
 
 ### 2.0.2
 
